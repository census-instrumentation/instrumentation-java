--- conflicted
+++ resolved
@@ -45,11 +45,9 @@
 import io.opencensus.stats.View.Window.Cumulative;
 import io.opencensus.stats.View.Window.Interval;
 import io.opencensus.stats.ViewData.WindowData.CumulativeData;
-<<<<<<< HEAD
 import io.opencensus.stats.ViewData.WindowData.IntervalData;
 import java.util.ArrayList;
 import java.util.LinkedList;
-=======
 import io.opencensus.tags.Tag;
 import io.opencensus.tags.Tag.TagBoolean;
 import io.opencensus.tags.Tag.TagLong;
@@ -58,23 +56,14 @@
 import io.opencensus.tags.TagKey;
 import java.util.ArrayList;
 import java.util.Iterator;
->>>>>>> 1ae718ec
 import java.util.List;
 import java.util.Map;
 import java.util.Map.Entry;
 import javax.annotation.Nullable;
 import javax.annotation.concurrent.Immutable;
 
-<<<<<<< HEAD
 /** A mutable version of {@link ViewData}, used for recording stats and start/end time. */
 abstract class MutableViewData {
-  
-  // TODO(songya): might want to update the default tag value later.
-=======
-/**
- * A mutable version of {@link ViewData}, used for recording stats and start/end time.
- */
-final class MutableViewData {
 
   private static final Function<TagString, Object> GET_STRING_TAG_VALUE =
       new Function<TagString, Object>() {
@@ -101,7 +90,6 @@
       };
 
   // TODO(sebright): Change this field to type TagValue once we have a TagValue class.
->>>>>>> 1ae718ec
   @VisibleForTesting
   static final Object UNKNOWN_TAG_VALUE = null;
 
@@ -137,24 +125,19 @@
   /**
    * Record double stats with the given tags.
    */
-<<<<<<< HEAD
-  abstract void record(StatsContextImpl context, double value, Timestamp timestamp);
+  abstract void record(TagContext context, double value, Timestamp timestamp);
 
   /**
    * Record long stats with the given tags.
    */
-  abstract void record(StatsContextImpl tags, long value, Timestamp timestamp);
+  abstract void record(TagContext tags, long value, Timestamp timestamp);
 
   /**
    * Convert this {@link MutableViewData} to {@link ViewData}.
    */
   abstract ViewData toViewData(Clock clock);
 
-  private void recordInternal(List<TagValue> tagValues, double value) {
-=======
-  void record(TagContext context, double value) {
-    List<Object> tagValues = getTagValues(getTagMap(context), view.getColumns());
->>>>>>> 1ae718ec
+  private void recordInternal(List<Object> tagValues, double value) {
     if (!tagValueAggregationMap.containsKey(tagValues)) {
       List<MutableAggregation> aggregations = Lists.newArrayList();
       for (Aggregation aggregation : view.getAggregations()) {
@@ -166,20 +149,7 @@
       aggregation.add(value);
     }
   }
-
-<<<<<<< HEAD
-  private Map<List<TagValue>, List<AggregationData>> getAggregationMap() {
-    Map<List<TagValue>, List<AggregationData>> map = Maps.newHashMap();
-    for (Entry<List<TagValue>, List<MutableAggregation>> entry :
-=======
-  /**
-   * Record long stats with the given tags.
-   */
-  void record(TagContext tags, long value) {
-    // TODO(songya): modify MutableDistribution to support long values.
-    throw new UnsupportedOperationException("Not implemented.");
-  }
-
+  
   private static Map<TagKey, Object> getTagMap(TagContext ctx) {
     if (ctx instanceof TagContextImpl) {
       return ((TagContextImpl) ctx).getTags();
@@ -199,13 +169,9 @@
     }
   }
 
-  /**
-   * Convert this {@link MutableViewData} to {@link ViewData}.
-   */
-  ViewData toViewData(Clock clock) {
+  private Map<List<Object>, List<AggregationData>> getAggregationMap() {
     Map<List<Object>, List<AggregationData>> map = Maps.newHashMap();
     for (Entry<List<Object>, List<MutableAggregation>> entry :
->>>>>>> 1ae718ec
         tagValueAggregationMap.entrySet()) {
       List<AggregationData> aggregates = Lists.newArrayList();
       for (MutableAggregation aggregation : entry.getValue()) {
@@ -281,7 +247,7 @@
 
     @Override
     void record(StatsContextImpl context, double value, Timestamp timestamp) {
-      List<TagValue> tagValues = getTagValues(context.tags, super.view.getColumns());
+      List<Object> tagValues = getTagValues(getTagMap(context), super.view.getColumns());
       super.recordInternal(tagValues, value);
     }
 
@@ -310,7 +276,7 @@
     @Override
     void record(StatsContextImpl context, double value, Timestamp timestamp) {
       removeExpiredValues(timestamp);
-      List<TagValue> tagValues = getTagValues(context.tags, super.view.getColumns());
+      List<Object> tagValues = getTagValues(getTagMap(context), super.view.getColumns());
       addValueToQueue(value, timestamp, tagValues);
       super.recordInternal(tagValues, value);
     }
@@ -329,7 +295,7 @@
     }
 
     // Add the measure value associated with the given timestamp and tag values to valueQueue.
-    private void addValueToQueue(double value, Timestamp now, List<TagValue> tagValues) {
+    private void addValueToQueue(double value, Timestamp now, List<Object> tagValues) {
       checkNotNull(now, "Timestamp");
       checkNotNull(tagValues, "TagValues");
       valueQueue.addLast(new TimestampedValue(value, now, tagValues));
@@ -498,9 +464,9 @@
 
     private final double value;
     private final Timestamp timestamp;
-    private final List<TagValue> tagValues;
-
-    private TimestampedValue(double value, Timestamp timestamp, List<TagValue> tagValues) {
+    private final List<Object> tagValues;
+
+    private TimestampedValue(double value, Timestamp timestamp, List<Object> tagValues) {
       this.value = value;
       this.timestamp = timestamp;
       this.tagValues = tagValues;
